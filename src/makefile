#**************************************************************************************************
#
#   raylib makefile for desktop platforms, Raspberry Pi and HTML5 (emscripten)
#
#   Copyright (c) 2014 Ramon Santamaria (Ray San - raysan@raysanweb.com)
#    
#   This software is provided "as-is", without any express or implied warranty. In no event 
#   will the authors be held liable for any damages arising from the use of this software.
#
#   Permission is granted to anyone to use this software for any purpose, including commercial 
#   applications, and to alter it and redistribute it freely, subject to the following restrictions:
#
#     1. The origin of this software must not be misrepresented; you must not claim that you 
#     wrote the original software. If you use this software in a product, an acknowledgment 
#     in the product documentation would be appreciated but is not required.
#
#     2. Altered source versions must be plainly marked as such, and must not be misrepresented
#     as being the original software.
#
#     3. This notice may not be removed or altered from any source distribution.
#
#**************************************************************************************************

<<<<<<< HEAD
# define raylib platform to compile for
# possible platforms: PLATFORM_DESKTOP PLATFORM_RPI PLATFORM_WEB
PLATFORM ?= PLATFORM_DESKTOP
=======
# define raylib platform (by default, compile for RPI)
# Other possible platforms: PLATFORM_DESKTOP PLATFORM_DESKTOP_LINUX PLATFORM_DESKTOP_OSX
PLATFORM ?= PLATFORM_DESKTOP_OSX
>>>>>>> 2706fa86

# define raylib graphics api depending on selected platform
ifeq ($(PLATFORM),PLATFORM_RPI)
    # define raylib graphics api to use (on RPI, OpenGL ES 2.0 must be used)
    GRAPHICS = GRAPHICS_API_OPENGL_ES2
else
    # define raylib graphics api to use (on Windows desktop, OpenGL 1.1 by default)
    GRAPHICS ?= GRAPHICS_API_OPENGL_11
    #GRAPHICS = GRAPHICS_API_OPENGL_33  # Uncomment to use OpenGL 3.3
endif

ifeq ($(PLATFORM),PLATFORM_WEB)
    GRAPHICS = GRAPHICS_API_OPENGL_ES2
endif

# NOTE: makefiles targets require tab indentation

# define compiler: gcc for C program, define as g++ for C++
ifeq ($(PLATFORM),PLATFORM_WEB)
    # define emscripten compiler
    CC = emcc
else
    # define default gcc compiler
    CC = gcc
endif

# define compiler flags:
#  -O2         defines optimization level
#  -Wall       turns on most, but not all, compiler warnings
#  -std=c99    use standard C from 1999 revision
ifeq ($(PLATFORM),PLATFORM_RPI)
    CFLAGS = -O1 -Wall -std=gnu99 -fgnu89-inline
else
    CFLAGS = -O1 -Wall -std=c99
endif

#CFLAGSEXTRA = -Wextra -Wmissing-prototypes -Wstrict-prototypes

# define any directories containing required header files
ifeq ($(PLATFORM),PLATFORM_RPI)
    INCLUDES = -I. -I/opt/vc/include -I/opt/vc/include/interface/vcos/pthreads
else
    INCLUDES = -I. -I../external/glfw3/include/ -I../external/openal_soft/include/
endif

# define all object files required
OBJS = core.o rlgl.o raymath.o shapes.o text.o textures.o models.o audio.o utils.o stb_vorbis.o

# typing 'make' will invoke the first target entry in the file,
# in this case, the 'default' target entry is raylib
default: raylib

# compile raylib library
raylib: $(OBJS)
ifeq ($(PLATFORM),PLATFORM_WEB)
	emcc -O1 $(OBJS) -o libraylib.bc
else
	ar rcs libraylib.a $(OBJS)
endif

# compile core module
# emcc core.c -o core.bc -DPLATFORM_DESKTOP
core.o: core.c
	$(CC) -c core.c $(CFLAGS) $(INCLUDES) -D$(PLATFORM) -D$(GRAPHICS)

# compile rlgl module
rlgl.o: rlgl.c
	$(CC) -c rlgl.c $(CFLAGS) $(INCLUDES) -D$(PLATFORM) -D$(GRAPHICS)

# compile raymath module
raymath.o: raymath.c
	$(CC) -c raymath.c $(CFLAGS) $(INCLUDES)

# compile shapes module
shapes.o: shapes.c
	$(CC) -c shapes.c $(CFLAGS) $(INCLUDES) -D$(PLATFORM) -D$(GRAPHICS)

# compile textures module
textures.o: textures.c
	$(CC) -c textures.c $(CFLAGS) $(INCLUDES) -D$(PLATFORM) -D$(GRAPHICS)

# compile text module
text.o: text.c
	$(CC) -c text.c $(CFLAGS) $(INCLUDES) -D$(PLATFORM) -D$(GRAPHICS)

# compile models module
models.o: models.c
	$(CC) -c models.c $(CFLAGS) $(INCLUDES) -D$(PLATFORM) -D$(GRAPHICS)

# compile audio module
audio.o: audio.c
	$(CC) -c audio.c $(CFLAGS) $(INCLUDES) -D$(PLATFORM)

# compile utils module
utils.o: utils.c
	$(CC) -c utils.c $(CFLAGS) $(INCLUDES) -D$(PLATFORM)

# compile stb_vorbis library
stb_vorbis.o: stb_vorbis.c
	$(CC) -c stb_vorbis.c $(CFLAGS) $(INCLUDES) -D$(PLATFORM)

# clean everything
clean:
ifeq ($(PLATFORM),PLATFORM_RPI)
	rm -f *.o libraylib.a
else
ifeq ($(PLATFORM),PLATFORM_DESKTOP_LINUX)
	find . -type f -executable -delete
	rm -f *.o libraylib.a
else
<<<<<<< HEAD
ifeq ($(PLATFORM),PLATFORM_WEB)
	del *.o libraylib.bc
=======
ifeq ($(PLATFORM),PLATFORM_DESKTOP_OSX)
	rm -f *.o libraylib.a
>>>>>>> 2706fa86
else
	del *.o libraylib.a
endif
endif
endif
	@echo Cleaning done

# instead of defining every module one by one, we can define a pattern
# this pattern below will automatically compile every module defined on $(OBJS)
#%.o : %.c
#	$(CC) -c $< $(CFLAGS) $(INCLUDES) -D$(PLATFORM) -D$(GRAPHICS)<|MERGE_RESOLUTION|>--- conflicted
+++ resolved
@@ -21,15 +21,9 @@
 #
 #**************************************************************************************************
 
-<<<<<<< HEAD
 # define raylib platform to compile for
 # possible platforms: PLATFORM_DESKTOP PLATFORM_RPI PLATFORM_WEB
 PLATFORM ?= PLATFORM_DESKTOP
-=======
-# define raylib platform (by default, compile for RPI)
-# Other possible platforms: PLATFORM_DESKTOP PLATFORM_DESKTOP_LINUX PLATFORM_DESKTOP_OSX
-PLATFORM ?= PLATFORM_DESKTOP_OSX
->>>>>>> 2706fa86
 
 # define raylib graphics api depending on selected platform
 ifeq ($(PLATFORM),PLATFORM_RPI)
@@ -140,15 +134,14 @@
 	find . -type f -executable -delete
 	rm -f *.o libraylib.a
 else
-<<<<<<< HEAD
+ifeq ($(PLATFORM),PLATFORM_DESKTOP_OSX)
+	rm -f *.o libraylib.a
+else
 ifeq ($(PLATFORM),PLATFORM_WEB)
 	del *.o libraylib.bc
-=======
-ifeq ($(PLATFORM),PLATFORM_DESKTOP_OSX)
-	rm -f *.o libraylib.a
->>>>>>> 2706fa86
 else
 	del *.o libraylib.a
+endif
 endif
 endif
 endif
